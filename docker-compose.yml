services:
  ark-api:
    container_name: asa-control-api
    build: .
    ports:
      - "${PORT:-4000}:${PORT:-4000}"
    volumes:
      - /var/run/docker.sock:/var/run/docker.sock
      - ./logs:/app/logs
<<<<<<< HEAD
=======
      # Mount ASA server data: external path configurable, internal path fixed
>>>>>>> 5925b3a0
      - ${ASA_SERVER_ROOT_PATH:-/opt/asa/asa-server}:/opt/asa/asa-server
    environment:
      - NODE_ENV=${NODE_ENV:-production}
      - DOCKER_SOCKET_PATH=${DOCKER_SOCKET_PATH:-/var/run/docker.sock}
<<<<<<< HEAD
      # - ASA_SERVER_ROOT_PATH=${ASA_SERVER_ROOT_PATH:-/opt/asa/asa-server}
      - ASA_SERVER_ROOT_PATH=/opt/asa/asa-server
=======
>>>>>>> 5925b3a0
      - ASA_CONFIG_SUB_PATH=${ASA_CONFIG_SUB_PATH:-Config/WindowsServer}
      - ASA_UPDATE_LOCK_PATH=${ASA_UPDATE_LOCK_PATH:-/opt/asa/.update.lock}
      - CORS_ORIGIN=${CORS_ORIGIN:-https://ark.ilgaming.xyz}
      - PORT=${PORT:-4000}
      - JWT_SECRET=${JWT_SECRET:-fallback-secret-change-in-production}
      - JWT_EXPIRES_IN=${JWT_EXPIRES_IN:-24h}
      - RCON_DEFAULT_PORT=${RCON_DEFAULT_PORT:-32330}
      - RCON_PASSWORD=${RCON_PASSWORD:-admin}
      - RATE_LIMIT_MAX=${RATE_LIMIT_MAX:-100}
      - RATE_LIMIT_TIME_WINDOW=${RATE_LIMIT_TIME_WINDOW:-900000}
      - LOG_LEVEL=${LOG_LEVEL:-info}
      - LOG_FILE_PATH=${LOG_FILE_PATH:-./logs/app.log}
      - METRICS_ENABLED=${METRICS_ENABLED:-true}
    restart: unless-stopped
    networks:
      - monitoring
    healthcheck:
      test: ["CMD", "curl", "-f", "http://localhost:${PORT:-4000}/health"]
      interval: 30s
      timeout: 10s
      retries: 3
      start_period: 40s

  prometheus:
    container_name: asa-control-prometheus
    image: prom/prometheus:latest
    ports:
      - "${PROMETHEUS_PORT:-9090}:9090"
    volumes:
      - ./prometheus.yml:/etc/prometheus/prometheus.yml
      - prometheus_data:/prometheus
    command:
      - '--config.file=/etc/prometheus/prometheus.yml'
      - '--storage.tsdb.path=/prometheus'
      - '--web.console.libraries=/etc/prometheus/console_libraries'
      - '--web.console.templates=/etc/prometheus/consoles'
      - '--storage.tsdb.retention.time=200h'
      - '--web.enable-lifecycle'
    restart: unless-stopped
    networks:
      - monitoring
    healthcheck:
      test: ["CMD", "wget", "--no-verbose", "--tries=1", "--spider", "http://localhost:9090/-/healthy"]
      interval: 30s
      timeout: 10s
      retries: 3
      start_period: 30s

  grafana:
    container_name: asa-control-grafana
    image: grafana/grafana:latest
    ports:
      - "${GRAFANA_PORT:-3001}:3000"
    volumes:
      - grafana_storage:/var/lib/grafana
    environment:
      - GF_SECURITY_ADMIN_PASSWORD=${GRAFANA_ADMIN_PASSWORD:-admin}
      - GF_USERS_ALLOW_SIGN_UP=${GRAFANA_ALLOW_SIGNUP:-false}
      - GF_INSTALL_PLUGINS=${GRAFANA_PLUGINS:-grafana-piechart-panel,grafana-worldmap-panel}
      - GF_SERVER_ROOT_URL=http://localhost:${GRAFANA_PORT:-3001}
    restart: unless-stopped
    networks:
      - monitoring
    depends_on:
      prometheus:
        condition: service_healthy
    healthcheck:
      test: ["CMD", "curl", "-f", "http://localhost:3000/api/health"]
      interval: 30s
      timeout: 10s
      retries: 3
      start_period: 60s

  cadvisor:
    container_name: asa-control-cadvisor
    image: gcr.io/cadvisor/cadvisor:latest
    ports:
      - "${CADVISOR_PORT:-8080}:8080"
    volumes:
      - /:/rootfs:ro
      - /var/run:/var/run:ro
      - /sys:/sys:ro
      - /var/lib/docker/:/var/lib/docker:ro
      - /dev/disk/:/dev/disk:ro
    privileged: true
    restart: unless-stopped
    networks:
      - monitoring
    healthcheck:
      test: ["CMD", "curl", "-f", "http://localhost:8080/healthz"]
      interval: 30s
      timeout: 10s
      retries: 3
      start_period: 30s

volumes:
  prometheus_data:
  grafana_storage:

networks:
  monitoring:
    driver: bridge 
 <|MERGE_RESOLUTION|>--- conflicted
+++ resolved
@@ -7,19 +7,11 @@
     volumes:
       - /var/run/docker.sock:/var/run/docker.sock
       - ./logs:/app/logs
-<<<<<<< HEAD
-=======
       # Mount ASA server data: external path configurable, internal path fixed
->>>>>>> 5925b3a0
       - ${ASA_SERVER_ROOT_PATH:-/opt/asa/asa-server}:/opt/asa/asa-server
     environment:
       - NODE_ENV=${NODE_ENV:-production}
       - DOCKER_SOCKET_PATH=${DOCKER_SOCKET_PATH:-/var/run/docker.sock}
-<<<<<<< HEAD
-      # - ASA_SERVER_ROOT_PATH=${ASA_SERVER_ROOT_PATH:-/opt/asa/asa-server}
-      - ASA_SERVER_ROOT_PATH=/opt/asa/asa-server
-=======
->>>>>>> 5925b3a0
       - ASA_CONFIG_SUB_PATH=${ASA_CONFIG_SUB_PATH:-Config/WindowsServer}
       - ASA_UPDATE_LOCK_PATH=${ASA_UPDATE_LOCK_PATH:-/opt/asa/.update.lock}
       - CORS_ORIGIN=${CORS_ORIGIN:-https://ark.ilgaming.xyz}
